--- conflicted
+++ resolved
@@ -143,12 +143,8 @@
    * @return record of type D
    */
   @Override
-<<<<<<< HEAD
-  public D readRecordImpl(D reuse)
+  public D readRecordImpl(@Deprecated D reuse)
       throws DataRecordException, IOException {
-=======
-  public D readRecord(@Deprecated D reuse) throws DataRecordException, IOException {
->>>>>>> beb2fdd0
     if (!this.isPullRequired()) {
       this.log.info("No more records to read");
       return null;
