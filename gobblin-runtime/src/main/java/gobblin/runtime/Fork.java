--- conflicted
+++ resolved
@@ -353,15 +353,10 @@
   /**
    * Build a {@link gobblin.writer.DataWriter} for writing fetched data records.
    */
-<<<<<<< HEAD
   @SuppressWarnings("unchecked")
   private DataWriter<Object> buildWriter()
       throws IOException, SchemaConversionException {
     DataWriterBuilder<Object, Object> builder = this.taskContext.getDataWriterBuilder(this.branches, this.index)
-=======
-  private InstrumentedDataWriterDecorator<Object> buildWriter() throws IOException, SchemaConversionException {
-    DataWriter<Object> writer = this.taskContext.getDataWriterBuilder(this.branches, this.index)
->>>>>>> 0b0df2c7
         .writeTo(Destination.of(this.taskContext.getDestinationType(this.branches, this.index), this.taskState))
         .writeInFormat(this.taskContext.getWriterOutputFormat(this.branches, this.index))
         .withWriterId(this.taskId)
