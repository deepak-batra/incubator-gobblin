// Copyright (C) 2014-2016 LinkedIn Corp. All rights reserved.
//
// Licensed under the Apache License, Version 2.0 (the "License"); you may not use
// this file except in compliance with the License. You may obtain a copy of the
// License at  http://www.apache.org/licenses/LICENSE-2.0
//
// Unless required by applicable law or agreed to in writing, software distributed
// under the License is distributed on an "AS IS" BASIS, WITHOUT WARRANTIES OR
// CONDITIONS OF ANY KIND, either express or implied.

apply plugin: 'java'

dependencies {
  compile project(":gobblin-api")
  compile project(":gobblin-core")
  compile project(":gobblin-metrics")
  compile project(":gobblin-metastore")
  compile project(":gobblin-utility")
  compile project(path: ':gobblin-rest-service:gobblin-rest-api', configuration: 'restClient')
  compile project(path: ':gobblin-rest-service:gobblin-rest-api', configuration: 'dataTemplate', classifier: 'data-template')

  compile externalDependency.avro
  compile externalDependency.commonsConfiguration
  compile externalDependency.quartz
  compile externalDependency.guava
  compile externalDependency.jacksonCore
  compile externalDependency.jacksonMapper
  compile externalDependency.jodaTime
  compile externalDependency.httpclient
  compile externalDependency.httpcore
  compile externalDependency.commonsLang
<<<<<<< HEAD
  compile externalDependency.log4j
=======
  compile externalDependency.commonsLang3
>>>>>>> bd34294d
  compile externalDependency.slf4j
  compile externalDependency.commonsCli
  compile externalDependency.gson
  compile externalDependency.metricsCore
  compile externalDependency.commonsIo
  compile externalDependency.commonsEmail
  compile externalDependency.pegasus.data
  compile externalDependency.guice
  compile externalDependency.javaxInject
  compile externalDependency.findBugs
  compile externalDependency.lombok
  if (project.hasProperty('useHadoop2')) {
    compile externalDependency.avroMapredH2
  } else {
    compile externalDependency.avroMapredH1
  }

  testCompile externalDependency.calciteCore
  testCompile externalDependency.calciteAvatica
  testCompile externalDependency.jhyde
  testCompile externalDependency.testng
  testCompile externalDependency.byteman
  testCompile externalDependency.bytemanBmunit
  testRuntime externalDependency.derby
}

// Begin HACK to get around POM being depenendent on the (empty) gobblin-rest-api instead of gobblin-rest-api-rest-client
def installer = install.repositories.mavenInstaller
[installer]*.pom*.whenConfigured {pom ->
    pom.dependencies.find {dep -> dep.groupId == project.group && dep.artifactId == 'gobblin-rest-api' }.artifactId = 'gobblin-rest-api-rest-client'
    pom.dependencies.find {dep -> dep.groupId == project.group && dep.artifactId == 'gobblin-rest-api' }.artifactId = 'gobblin-rest-api-data-template'
}
if (rootProject.publishToMaven) {
    def deployer = uploadArchives.repositories.mavenDeployer
    [deployer]*.pom*.whenConfigured {pom ->
        pom.dependencies.find {dep -> dep.groupId == project.group && dep.artifactId == 'gobblin-rest-api' }.artifactId = 'gobblin-rest-api-rest-client'
        pom.dependencies.find {dep -> dep.groupId == project.group && dep.artifactId == 'gobblin-rest-api' }.artifactId = 'gobblin-rest-api-data-template'
    }
}
// End HACK

task testJar(type: Jar, dependsOn: testClasses) {
    baseName = "test-${project.archivesBaseName}"
    from sourceSets.test.output
}

configurations {
    tests
}

configurations {
    compile {
        transitive = false
    }
}

artifacts {
    tests testJar
}

test {
    useTestNG () {
      excludeGroups 'ignore'
      if (project.hasProperty('useHadoop2')) {
        excludeGroups 'Hadoop1Only'
      }
    }
    workingDir rootProject.rootDir
    maxParallelForks = 1
}

clean {
  delete "../gobblin-test/locks"
  delete "../gobblin-test/basicTest"
}

ext.classification="library"<|MERGE_RESOLUTION|>--- conflicted
+++ resolved
@@ -29,11 +29,8 @@
   compile externalDependency.httpclient
   compile externalDependency.httpcore
   compile externalDependency.commonsLang
-<<<<<<< HEAD
+  compile externalDependency.commonsLang3
   compile externalDependency.log4j
-=======
-  compile externalDependency.commonsLang3
->>>>>>> bd34294d
   compile externalDependency.slf4j
   compile externalDependency.commonsCli
   compile externalDependency.gson
