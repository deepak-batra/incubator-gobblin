--- conflicted
+++ resolved
@@ -126,17 +126,6 @@
   }
 
   /**
-<<<<<<< HEAD
-   * Return integer value at <code>path</code> if <code>config</code> has path. If not return <code>def</code>
-   *
-   * @param config in which the path may be present
-   * @param path key to look for in the config object
-   * @return integer value at <code>path</code> if <code>config</code> has path. If not return <code>def</code>
-   */
-  public static Integer getInteger(Config config, String path, Integer def) {
-    if (config.hasPath(path)) {
-      return config.getInt(path);
-=======
    * Return {@link Long} value at <code>path</code> if <code>config</code> has path. If not return <code>def</code>
    *
    * @param config in which the path may be present
@@ -160,7 +149,6 @@
   public static Integer getInt(Config config, String path, Integer def) {
     if (config.hasPath(path)) {
       return Integer.valueOf(config.getInt(path));
->>>>>>> b74a3523
     }
     return def;
   }
